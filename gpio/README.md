# Sensors that Use GPIO and GPIO Pin Actuator

This module contains:
* [gpio.dht_sensor.DhtSensor](#gpiodht_sensordhtsensor)
* [gpio.rpi_gpio.RpiGpioSensor](#gpiorpi_gpiorpigpiosensor)
* [gpio.rpi_gpio.RpiGpioActuator](#gpiorpi_gpiorpigpioactuator)
* [gpio.gpio_led.GpioColorLED](#gpiogpio_ledgpiocolorled)

## `gpio.dht_sensor.DhtSensor`

A polling sensor that reads temperature and humidity from a DHT11, DHT22, or AM2302 sensor wired to the GPIO pins.

### Dependencies

This sensor uses the [adaFruit CircuitPython libraries](https://learn.adafruit.com/dht-humidity-sensing-on-raspberry-pi-with-gdocs-logging/python-setup).

<<<<<<< HEAD
```
=======
```bash
>>>>>>> e5dba21c
sudo apt-get install libgpiod2
sudo pip3 install RPI.GPIO
sudo pip3 install adafruit-blinka
sudo pip3 install adafruit-circuitpython-dht
```

### Parameters

| Parameter     | Required | Restrictions                  | Purpose                                                                                                                                                                                    |
|---------------|----------|-------------------------------|--------------------------------------------------------------------------------------------------------------------------------------------------------------------------------------------|
| `Class`       | X        | `gpio.dht_sensor.DhtSensor`   |                                                                                                                                                                                            |
| `Connections` | X        | dictionary of connectors      | Defines where to publish the sensor status for each connection. This sensor has 2 outputs, see below. Look at connection readme's for 'Actuator / sensor relevant parameters' for details. |
| `Level`       |          | DEBUG, INFO, WARNING, ERROR   | Override the global log level and use another one for this sensor.                                                                                                                         |
| `Poll`        | X        | Positive number               | Refresh interval for the sensor in seconds.                                                                                                                                                |
| `Sensor`      | X        | `DHT11`, `DHT22`, or `AM2302` | The type of the sensor.                                                                                                                                                                    |
| `Pin`         | X        |                               | GPIO data pin in BMC numbering.                                                                                                                                                            |
| `TempUnit`    |          | `F` or `C`                    | Temperature unit to use, defaults to `C`.                                                                                                                                                  |
| `Smoothing`   |          | Boolean                       | If `True`, publishes the average of the last five readings instead of each individual reading.                                                                                             |

### Outputs

The DhtSensor has 2 outputs which can be configured within the 'Connections' section (Look at connection readme's for 'Actuator / sensor relevant parameters' for details).

| Output        | Purpose                                                                                                  |
|---------------|----------------------------------------------------------------------------------------------------------|
| `Temperature` | Where to publish the temperature. When using with the openHAB connection configure a number/string Item. |
| `Humidity`    | Where to publish the humidity. When using with the openHAB connection configure a number/string Item.    |

### Configuration Example

```yaml
Logging:
    Syslog: yes
    Level: INFO

Connection1:
    Class: openhab_rest.rest_conn.OpenhabREST
    Name: openHAB
    URL: http://localhost:8080
    RefreshItem: Test_Refresh

SensorOutdoorClima:
    Class: gpio.dht_sensor.DhtSensor
    Connections:
        openHAB:
            Temperature:
                Item: temperature
            Humidity:
                Item: humidity
    Poll: 2
    Sensor: AM2302
    Pin: 7
    TempUnit: F
    Smoothing: False
    Level: DEBUG
```

## `gpio.ds18x20_sensor.Ds18x20Sensor`

A polling sensor that reads temperature from a DS18S20 or DS18B20 1-Wire bus sensor connected wired to the Raspberry Pi's GPIO pins.

### Dependencies

To enable the 1-Wire interface on your Raspberry Pi, add the following to the bottom of `/boot/config.txt`:

```bash
# Enable 1-Wire interface on default GPIO4
dtoverlay=w1-gpio
```

To load the `w1-gpio` and `w1-therm` kernel modules, add the following to `/etc/modules`:

```bash
# Load modules for DS18x20 1-Wire temperature sensors
w1-gpio
w1-therm
```

Reboot the Raspberry Pi.

### Parameters

| Parameter     | Required           | Restrictions                        | Purpose                                                                                                                                                     |
|---------------|--------------------|-------------------------------------|-------------------------------------------------------------------------------------------------------------------------------------------------------------|
| `Class`       | :heavy_check_mark: | `gpio.ds18x20_sensor.Ds18x20Sensor` |                                                                                                                                                             |
| `Connections` | :heavy_check_mark: | dictionary of connectors            | Defines where to publish the sensor status for each connection.                                                                                             |
| `Level`       | :X:                | `DEBUG`, `INFO`, `WARNING`, `ERROR` | Override the global log level and use another one for this sensor.                                                                                          |
| `Poll`        | :heavy_check_mark: | Positive number                     | Refresh interval for the sensor in seconds.                                                                                                                 |
| `Mac`         | :heavy_check_mark: |                                     | Full 1-Wire device address. To list all 1-Wire devices, run `ls /sys/bus/w1/devices`. To read a specific one, run `cat /sys/bus/w1/devices/<Mac>/w1_slave`. |
| `TempUnit`    | :X:                | `F` or `C`                          | Temperature unit to use, defaults to `C`.                                                                                                                   |
| `Smoothing`   | :X:                | Boolean                             | If `True`, publishes the average of the last five readings instead of each individual reading.                                                              |

### Outputs

The DS18x20 sensor has only one output, the temperature.

### Configuration Example

Publishes to a MQTT connection with name `MQTT`:

```yaml
SensorTempOutside:
    Class: gpio.ds18x20_sensor.Ds18x20Sensor
    Connections:
      MQTT:
        StateDest: temp/outside
    Poll: 10
    Mac: 28-a66c801e64ff
```

## `gpio.rpi_gpio.RpiGpioSensor`

A sensor that can behave as either a polling sensor or a background sensor that reports the HIGH/LOW status of a GPIO pin.
Additionally, the sensor can detect toggle events and report the time of the event to different locations depending on the event duration.

### Dependencies

The user running sensor_reporter must have permission to access the GPIO pins.
To grant the `sensorReporter` user GPIO permissions add the user to the group `gpio`:
<<<<<<< HEAD

```
sudo adduser sensorReporter gpio
```

Depends on RPi.GPIO.
=======
>>>>>>> e5dba21c

```bash
sudo adduser sensorReporter gpio
```
<<<<<<< HEAD
=======

Depends on `RPi.GPIO`:

```bash
>>>>>>> e5dba21c
sudo pip3 install RPI.GPIO
```

### Basic parameters

| Parameter        | Required | Restrictions                        | Purpose                                                                                                                                                                                                                                   |
|------------------|----------|-------------------------------------|-------------------------------------------------------------------------------------------------------------------------------------------------------------------------------------------------------------------------------------------|
| `Class`          | X        | `gpio.rpi_gpio.RpiGpioSensor`       |                                                                                                                                                                                                                                           |
| `Connections`    | X        | dictionary of connectors            | Defines where to publish the sensor status for each connection. This sensor has 3 outputs, see below. Look at connection readme's for 'Actuator / sensor relevant parameters' for details.                                                |
| `Pin`            | X        | IO Pin                              | Pin to use as sensor input, using the pin numbering defined in `PinNumbering` (see below).                                                                                                                                                |
| `Level`          |          | `DEBUG`, `INFO`, `WARNING`, `ERROR` | Override the global log level and use another one for this sensor.                                                                                                                                                                        |
| `Poll`           |          | Positive decimal number             | The interval in seconds to check for a change of the pin state. If the new state is present for a shorter time then the specified time noting is reported. Can be used as debounce. When not defined `EventDetection` must be configured. |
| `EventDetection` |          | RISING, FALLING, or BOTH            | When defined, Poll is ignored. Indicates which GPIO event to listen for in the background.                                                                                                                                                |
| `PUD`            |          | The Pull UP/DOWN for the pin        | Defaults to "DOWN"                                                                                                                                                                                                                        |

### Advanced parameters

For a valid configuration the basic parameters marked as required are necessary, all advanced parameters are optional.

| Parameter               | Required | Restrictions                  | Purpose                                                                                                                                                                                                                                                                                              |
|-------------------------|----------|-------------------------------|------------------------------------------------------------------------------------------------------------------------------------------------------------------------------------------------------------------------------------------------------------------------------------------------------|
| `Values`                |          | list of strings or dictionary | Values to replace the default state message of the `Switch` output (default is OPEN, CLOSED). For details see below.                                                                                                                                                                                 |
| `Short_Press-Threshold` |          | decimal number                | Defines the lower bound of short button press event in seconds, if the duration of the button press was shorter no update will be send. Usful to ignor false detection of button press due to electrical interferences. (default is 0)                                                               |
| `Long_Press-Threshold`  |          | decimal number                | Defines the lower bound of long button press event in seconds, if the duration of the button press was shorter a short button event will be triggered. Can be determinded via the sensor-reporter log when set on info level. If not defined all button press events will be treated as short press. |
| `Btn_Pressed_State`     |          | LOW or HIGH                   | Sets the expected input level for short and long button press events. Set it to `LOW` if the input pin is connected to ground while the button is pressed (default is determined via PUD config value: `PUD = UP` will assume `Btn_Pressed_State: LOW`)                                              |

#### Values parameter

With this parameter the default state messages of the `Switch` output can be overwritten.
Two different layouts are possible.
To override the state message for all defined connections, configure a list of two string items:

```yaml
Values:
    - 'ON'
    - 'OFF'
```

The fist string will be send if the input is HIGH, the second on LOW.

If separate state messages for each connection are desired, configure a dictionary of connection names containing the string Item list:

```yaml
Values:
    <connection_name>:
        - 'ON'
        - 'OFF'
    <connection_name2>:
        - 'high'
        - 'low'
```

If a configured connection is not present in the Values parameter it will use the sensor default state messages (OPEN, CLOSED).

### Global parameters

Can only be set for all GPIO devices (RpiGpioSensor and RpiGpioActuator).
Global parameters are set in the `DEFAULT` section.
See example at the bottom of the page.

| Parameter      | Required | Restrictions | Purpose                                                                                                                                                                           |
|----------------|----------|--------------|-----------------------------------------------------------------------------------------------------------------------------------------------------------------------------------|
| `PinNumbering` |          | BCM or BOARD | Select which numbering to use for the IO Pin's. Use BCM when GPIO numbering is desired. BOARD refers to the pin numbers on the P1 header of the Raspberry Pi board. (default BCM) |

### Outputs

The RpiGpioSensor has 3 outputs which can be configured within the `Connections` section (Look at connection readme's for 'Actuator / sensor relevant parameters' for details).

| Output             | Purpose                                                                                                                                                                                                                                                                                                                                                                                               |
|--------------------|-------------------------------------------------------------------------------------------------------------------------------------------------------------------------------------------------------------------------------------------------------------------------------------------------------------------------------------------------------------------------------------------------------|
| `Switch`           | Where the OPEN/CLOSED messages are published. When using with the openHAB connection configure a contact/string Item.                                                                                                                                                                                                                                                                                 |
| `ShortButtonPress` | Location to publish an update after a short button press happened. Which are two changes of the logic level at the selected pin (eg. LOW, HIGH, LOW) and the duration of the button press is between Short_Press-Threshold and Long_Press-Threshold. For the recommended setup see example config at the bottom of the page. When using with the openHAB connection configure a datetime/string Item. |
| `LongButtonPress`  | Location to publish an update after a long button press happened, requires `Long_Press-Threshold`. When using with the openHAB connection configure a datetime/string Item.                                                                                                                                                                                                                           |

### Configuration Example

```yaml
Logging:
    Syslog: yes
    Level: INFO

Connection1:
    Class: openhab_rest.rest_conn.OpenhabREST
    Name: openHAB
    URL: http://localhost:8080
    RefreshItem: Test_Refresh

SensorBackDoor:
    Class: gpio.rpi_gpio.RpiGpioSensor
    Connections: 
        openHAB:
            Switch:
                Item: back_door
            ShortButtonPress:
                Item: back_door_short
            LongButtonPress:
                Item: back_door_long
    Pin: 17
    PUD: UP
    EventDetection: BOTH
    Long_Press-Threshold: 1.2

SensorFrontDoor:
    Class: gpio.rpi_gpio.RpiGpioSensor
    Connections:
        openHAB:
            Switch:
                Items: front_door
    Poll: 1
    Pin: 18
    PUD: UP
    Values:
        openHAB:
            - 'ON'
            - 'OFF'
    Level: DEBUG
```

## `gpio.rpi_gpio.RpiGpioActuator`

Commands a GPIO pin to go high, low, or if configured with SimulateButton it goes high for half a second and then goes to low.
A received command will be sent back on all configured connections to the configured return topic, to keep them up to date.

### Dependencies

The user running sensor_reporter must have permission to access the GPIO pins.
To grant the `sensorReporter` user GPIO permissions add the user to the group `gpio`:
<<<<<<< HEAD

```
sudo adduser sensorReporter gpio
```

Depends on RPi.GPIO.
=======
>>>>>>> e5dba21c

```bash
sudo adduser sensorReporter gpio
```
<<<<<<< HEAD
=======

Depends on `RPi.GPIO`:

```bash
>>>>>>> e5dba21c
sudo pip3 install RPI.GPIO
```

### Parameters

| Parameter        | Required | Restrictions                    | Purpose                                                                                                                                                                           |
|------------------|----------|---------------------------------|-----------------------------------------------------------------------------------------------------------------------------------------------------------------------------------|
| `Class`          | X        | `gpio.rpi_gpio.RpiGpioActuator` |                                                                                                                                                                                   |
| `Connections`    | X        | dictionary of connectors        | Defines where to subscribe for messages and where to publish the status for each connection. Look at connection readme's for 'Actuator / sensor relevant parameters' for details. |
| `Pin`            | X        | IO Pin                          | Pin to use as actuator output, using the pin numbering defined in `PinNumbering` (see below).                                                                                     |
| `Level`          |          | DEBUG, INFO, WARNING, ERROR     | Override the global log level and use another one for this sensor.                                                                                                                |
| `ToggleDebounce` |          | decimal number                  | The interval in seconds during which repeated toggle commands are ignored (default 0.15 seconds)                                                                                  |
| `InitialState`   |          | ON or OFF                       | Optional, when set to ON the pin's state is initialized to HIGH. Ignores InvertOut (default OFF)                                                                                  |
| `SimulateButton` |          | Boolean                         | When `True` simulates a button press by setting the pin to HIGH for half a second and then back to LOW. In case of `InitalState` ON it will toggle the other way around.          |
| `InvertOut`      |          | Boolean                         | Inverts the output when set to `True`. When inverted sending `ON` to the actuator will set the output to LOW, `OFF` will set the output to HIGH.                                  |

### Global parameters

Can only be set for all GPIO devices (RpiGpioSensor and RpiGpioActuator). Global parameters are set in the `DEFAULT` section.

| Parameter      | Required | Restrictions | Purpose                                                                                                                                                                           |
|----------------|----------|--------------|-----------------------------------------------------------------------------------------------------------------------------------------------------------------------------------|
| `PinNumbering` |          | BCM or BOARD | Select which numbering to use for the IO Pin's. Use BCM when GPIO numbering is desired. BOARD refers to the pin numbers on the P1 header of the Raspberry Pi board. (default BCM) |

### Outputs / Inputs

The RpiGpioActuator has only one output and input.
The input expects ON, OFF, TOGGLE or a datetime string as command.
While ON, OFF set the GPIO pin accordingly, TOGGLE and a datetime string will toggle the pin.
Can be connected directly to a RpiGpioSensor ShortButtonPress / LongButtonPress output.
The output will send the pin state as ON / OFF after a change.
When using with the openHAB connection configure a switch/string Item.

### Configuration Examples

```yaml
DEFAULT:
    PinNumbering: BOARD

Logging:
    Syslog: yes
    Level: INFO

Connection1:
    Class: openhab_rest.rest_conn.OpenhabREST
    Name: openHAB
    URL: http://localhost:8080
    RefreshItem: Test_Refresh

ActuatorGarageDoor:
    Class: gpio.rpi_gpio.RpiGpioActuator
    Connections:
        openHAB:
            Item: GarageDoorCmd
    Pin: 35
    InitialState: ON
    SimulateButton: True
    Level: DEBUG
```

<<<<<<< HEAD
### Example Config #​2
Using a local connection to toggle an actuator, which is also connected to openHAB. 
=======
Using a local connection to toggle an actuator, which is also connected to openHAB.
>>>>>>> e5dba21c
The actuator shows always the correct status in openHAB, even if it is toggled locally.

```yaml
Logging:
    Syslog: yes
    Level: INFO

Connection_openHAB:
    Class: openhab_rest.rest_conn.OpenhabREST
    Name: openHAB
    URL: http://localhost:8080
    RefreshItem: Test_Refresh

Connection0:
    Class: local.local_conn.LocalConnection
    Name: local

SensorLightSwitch:
    Class: gpio.rpi_gpio.RpiGpioSensor
    Connections:
        local:
            ShortButtonPress:
                StateDest: toggle_garage_light
    Pin: 17
    PUD: UP
    EventDetection: BOTH
    Btn_Pressed_State: HIGH

ActuatorGarageLight:
    Class: gpio.rpi_gpio.RpiGpioActuator
    Connections:
        local:
            CommandSrc: toggle_garage_light
        openHAB:
            Item: garage_light
    Pin: 19
```

Circuit diagram

![example2](circuit_diagram/example2_circuit.png)

## `gpio.gpio_led.GpioColorLED`

Commands 3 to 4 GPIO pins to control a RGB or RGBW LED via software PWM.
A recieved command will be sent back on all configured connections to the configured return topic, to keep them up to date.

### Dependencies

The user running sensor_reporter must have permission to access the GPIO pins.
To grant the `sensorReporter` user GPIO permissions add the user to the group `gpio`:  `$ sudo adduser sensorReporter gpio`

Depends on RPi.GPIO.

```
$ sudo pip3 install RPI.GPIO
```

### Parameters

Parameter | Required | Restrictions | Purpose
-|-|-|-
`Class` | X | `gpio.gpio_led.GpioColorLED` |
`Connections` | X | dictionary of connectors | Defines where to subscribe for messages and where to publish the status for each connection. Look at connection readme's for 'Actuator / sensor relevant parameters' for details.
`Pin` | X | dictionary of pin's | Pin to use as PWM output use sub parameter `Red`, `Green`, `Blue`, `White`, using the pin numbering defined in `PinNumbering` (see below). It is not nessesary to define pin's for all colors.
`Level` | | DEBUG, INFO, WARNING, ERROR | When provided, sets the logging level for the sensor.
`InitialState` | | dictionary of values 0-100 | Optional, will set the PWM duty cycle for the color (0 = off, 100 = on, full brightness). Use the sub parameter `Red`, `Green`, `Blue`, `White` (default RGBW = 0)
`InvertOut` | | Boolean | Use `True` for common anode LED (default setting). Otherwhise use `False`

### Global parameters
Can only be set for all GPIO devices (RpiGpioSensor, RpiGpioActuator and GpioColorLED). Global parametes are set in the `DEFAULT` section
Parameter | Required | Restrictions | Purpose
-|-|-|-
`PinNumbering` | | BCM or BOARD | Select which numbering to use for the IO Pin's. Use BCM when GPIO numbering is desired. BOARD refers to the pin numbers on the P1 header of the Raspberry Pi board. (default BCM)

### Outputs / Inputs
The GpioColorLED has only one output and input.
The input expects 3 comma separated values as command. 
The values will set the LED color in HSV colorspace, e.g. `h,s,v`.
If the white pin is configured and the second value (saturation) = 0 then only the white LED will shine.
The output will replay the LED color state in the same format.
When using with the openHAB connection configure a color item.

### Example Config
```yaml
Logging:
    Syslog: yes
    Level: INFO

Connection_openHAB:
    Class: openhab_rest.rest_conn.OpenhabREST
    Name: openHAB
    URL: http://localhost:8080
    RefreshItem: Test_Refresh
    
ActuatorRgbLED:
    Class: gpio.gpio_led.GpioColorLED
    Pin:
        Red: 5
        Blue: 13
        Green: 6
        White: 7
    InitialState:
        White: 100
    Connections:
        openHAB:
            Item: eg_w_color_led
    Level: DEBUG
```<|MERGE_RESOLUTION|>--- conflicted
+++ resolved
@@ -14,11 +14,7 @@
 
 This sensor uses the [adaFruit CircuitPython libraries](https://learn.adafruit.com/dht-humidity-sensing-on-raspberry-pi-with-gdocs-logging/python-setup).
 
-<<<<<<< HEAD
-```
-=======
-```bash
->>>>>>> e5dba21c
+```bash
 sudo apt-get install libgpiod2
 sudo pip3 install RPI.GPIO
 sudo pip3 install adafruit-blinka
@@ -138,26 +134,14 @@
 
 The user running sensor_reporter must have permission to access the GPIO pins.
 To grant the `sensorReporter` user GPIO permissions add the user to the group `gpio`:
-<<<<<<< HEAD
-
-```
+
+```bash
 sudo adduser sensorReporter gpio
 ```
 
-Depends on RPi.GPIO.
-=======
->>>>>>> e5dba21c
-
-```bash
-sudo adduser sensorReporter gpio
-```
-<<<<<<< HEAD
-=======
-
 Depends on `RPi.GPIO`:
 
 ```bash
->>>>>>> e5dba21c
 sudo pip3 install RPI.GPIO
 ```
 
@@ -285,26 +269,14 @@
 
 The user running sensor_reporter must have permission to access the GPIO pins.
 To grant the `sensorReporter` user GPIO permissions add the user to the group `gpio`:
-<<<<<<< HEAD
-
-```
+
+```bash
 sudo adduser sensorReporter gpio
 ```
 
-Depends on RPi.GPIO.
-=======
->>>>>>> e5dba21c
-
-```bash
-sudo adduser sensorReporter gpio
-```
-<<<<<<< HEAD
-=======
-
 Depends on `RPi.GPIO`:
 
 ```bash
->>>>>>> e5dba21c
 sudo pip3 install RPI.GPIO
 ```
 
@@ -365,12 +337,7 @@
     Level: DEBUG
 ```
 
-<<<<<<< HEAD
-### Example Config #​2
-Using a local connection to toggle an actuator, which is also connected to openHAB. 
-=======
 Using a local connection to toggle an actuator, which is also connected to openHAB.
->>>>>>> e5dba21c
 The actuator shows always the correct status in openHAB, even if it is toggled locally.
 
 ```yaml
